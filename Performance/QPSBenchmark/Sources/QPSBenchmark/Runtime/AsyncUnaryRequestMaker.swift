/*
 * Copyright 2020, gRPC Authors All rights reserved.
 *
 * Licensed under the Apache License, Version 2.0 (the "License");
 * you may not use this file except in compliance with the License.
 * You may obtain a copy of the License at
 *
 *     http://www.apache.org/licenses/LICENSE-2.0
 *
 * Unless required by applicable law or agreed to in writing, software
 * distributed under the License is distributed on an "AS IS" BASIS,
 * WITHOUT WARRANTIES OR CONDITIONS OF ANY KIND, either express or implied.
 * See the License for the specific language governing permissions and
 * limitations under the License.
 */

import GRPC
import Logging
import NIOCore

/// Makes unary requests to the server and records performance statistics.
final class AsyncUnaryRequestMaker: RequestMaker {
  private let client: Grpc_Testing_BenchmarkServiceNIOClient
  private let requestMessage: Grpc_Testing_SimpleRequest
  private let logger: Logger
  private let stats: StatsWithLock

  /// Initialiser to gather requirements.
  /// - Parameters:
  ///    - config: config from the driver describing what to do.
  ///    - client: client interface to the server.
  ///    - requestMessage: Pre-made request message to use possibly repeatedly.
  ///    - logger: Where to log useful diagnostics.
  ///    - stats: Where to record statistics on latency.
  init(
    config: Grpc_Testing_ClientConfig,
<<<<<<< HEAD
    client: Grpc_Testing_BenchmarkServiceClient,
=======
    client: Grpc_Testing_BenchmarkServiceNIOClient,
>>>>>>> 31b7551c
    requestMessage: Grpc_Testing_SimpleRequest,
    logger: Logger,
    stats: StatsWithLock
  ) {
    self.client = client
    self.requestMessage = requestMessage
    self.logger = logger
    self.stats = stats
  }

  /// Initiate a request sequence to the server - in this case a single unary requests and wait for a response.
  /// - returns: A future which completes when the request-response sequence is complete.
  func makeRequest() -> EventLoopFuture<GRPCStatus> {
    let startTime = grpcTimeNow()
    let result = self.client.unaryCall(self.requestMessage)
    // Log latency stats on completion.
    result.status.whenSuccess { status in
      if status.isOk {
        let endTime = grpcTimeNow()
        self.stats.add(latency: endTime - startTime)
      } else {
        self.logger.error(
          "Bad status from unary request",
          metadata: ["status": "\(status)"]
        )
      }
    }
    return result.status
  }

  /// Request termination of the request-response sequence.
  func requestStop() {
    // No action here - we could potentially try and cancel the request easiest to just wait.
  }
}<|MERGE_RESOLUTION|>--- conflicted
+++ resolved
@@ -34,11 +34,7 @@
   ///    - stats: Where to record statistics on latency.
   init(
     config: Grpc_Testing_ClientConfig,
-<<<<<<< HEAD
-    client: Grpc_Testing_BenchmarkServiceClient,
-=======
     client: Grpc_Testing_BenchmarkServiceNIOClient,
->>>>>>> 31b7551c
     requestMessage: Grpc_Testing_SimpleRequest,
     logger: Logger,
     stats: StatsWithLock
