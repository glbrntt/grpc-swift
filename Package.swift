// swift-tools-version:5.7
/*
 * Copyright 2017, gRPC Authors All rights reserved.
 *
 * Licensed under the Apache License, Version 2.0 (the "License");
 * you may not use this file except in compliance with the License.
 * You may obtain a copy of the License at
 *
 *     http://www.apache.org/licenses/LICENSE-2.0
 *
 * Unless required by applicable law or agreed to in writing, software
 * distributed under the License is distributed on an "AS IS" BASIS,
 * WITHOUT WARRANTIES OR CONDITIONS OF ANY KIND, either express or implied.
 * See the License for the specific language governing permissions and
 * limitations under the License.
 */
import PackageDescription
// swiftformat puts the next import before the tools version.
// swiftformat:disable:next sortImports
import class Foundation.ProcessInfo

let grpcPackageName = "grpc-swift"
let grpcProductName = "GRPC"
let cgrpcZlibProductName = "CGRPCZlib"
let grpcTargetName = grpcProductName
let cgrpcZlibTargetName = cgrpcZlibProductName

let includeNIOSSL = ProcessInfo.processInfo.environment["GRPC_NO_NIO_SSL"] == nil

// MARK: - Package Dependencies

let packageDependencies: [Package.Dependency] = [
  .package(
    url: "https://github.com/apple/swift-nio.git",
    from: "2.58.0"
  ),
  .package(
    url: "https://github.com/apple/swift-nio-http2.git",
    from: "1.24.1"
  ),
  .package(
    url: "https://github.com/apple/swift-nio-transport-services.git",
    from: "1.15.0"
  ),
  .package(
    url: "https://github.com/apple/swift-nio-extras.git",
    from: "1.4.0"
  ),
  .package(
    url: "https://github.com/apple/swift-collections.git",
    from: "1.0.5"
  ),
  .package(
    url: "https://github.com/apple/swift-protobuf.git",
    from: "1.20.2"
  ),
  .package(
    url: "https://github.com/apple/swift-log.git",
    from: "1.4.4"
  ),
  .package(
    url: "https://github.com/apple/swift-argument-parser.git",
    // Version is higher than in other Package@swift manifests: 1.1.0 raised the minimum Swift
    // version and indluded async support.
    from: "1.1.1"
  ),
  .package(
    url: "https://github.com/apple/swift-docc-plugin",
    from: "1.0.0"
  ),
].appending(
  .package(
    url: "https://github.com/apple/swift-nio-ssl.git",
    from: "2.23.0"
  ),
  if: includeNIOSSL
)

// MARK: - Target Dependencies

extension Target.Dependency {
  // Target dependencies; external
  static let grpc: Self = .target(name: grpcTargetName)
  static let cgrpcZlib: Self = .target(name: cgrpcZlibTargetName)
  static let protocGenGRPCSwift: Self = .target(name: "protoc-gen-grpc-swift")

  // Target dependencies; internal
  static let grpcSampleData: Self = .target(name: "GRPCSampleData")
  static let echoModel: Self = .target(name: "EchoModel")
  static let echoImplementation: Self = .target(name: "EchoImplementation")
  static let helloWorldModel: Self = .target(name: "HelloWorldModel")
  static let routeGuideModel: Self = .target(name: "RouteGuideModel")
  static let interopTestModels: Self = .target(name: "GRPCInteroperabilityTestModels")
  static let interopTestImplementation: Self =
    .target(name: "GRPCInteroperabilityTestsImplementation")
  static let reflectionService: Self = .target(name: "GRPCReflectionService")

  // Product dependencies
  static let argumentParser: Self = .product(
    name: "ArgumentParser",
    package: "swift-argument-parser"
  )
  static let nio: Self = .product(name: "NIO", package: "swift-nio")
  static let nioConcurrencyHelpers: Self = .product(
    name: "NIOConcurrencyHelpers",
    package: "swift-nio"
  )
  static let nioCore: Self = .product(name: "NIOCore", package: "swift-nio")
  static let nioEmbedded: Self = .product(name: "NIOEmbedded", package: "swift-nio")
  static let nioExtras: Self = .product(name: "NIOExtras", package: "swift-nio-extras")
  static let nioFoundationCompat: Self = .product(name: "NIOFoundationCompat", package: "swift-nio")
  static let nioHTTP1: Self = .product(name: "NIOHTTP1", package: "swift-nio")
  static let nioHTTP2: Self = .product(name: "NIOHTTP2", package: "swift-nio-http2")
  static let nioPosix: Self = .product(name: "NIOPosix", package: "swift-nio")
  static let nioSSL: Self = .product(name: "NIOSSL", package: "swift-nio-ssl")
  static let nioTLS: Self = .product(name: "NIOTLS", package: "swift-nio")
  static let nioTransportServices: Self = .product(
    name: "NIOTransportServices",
    package: "swift-nio-transport-services"
  )
  static let logging: Self = .product(name: "Logging", package: "swift-log")
  static let protobuf: Self = .product(name: "SwiftProtobuf", package: "swift-protobuf")
  static let protobufPluginLibrary: Self = .product(
    name: "SwiftProtobufPluginLibrary",
    package: "swift-protobuf"
  )
  static let dequeModule: Self = .product(name: "DequeModule", package: "swift-collections")

  static let grpcCore: Self = .target(name: "GRPCCore")
}

// MARK: - Targets

extension Target {
  static let grpc: Target = .target(
    name: grpcTargetName,
    dependencies: [
      .cgrpcZlib,
      .nio,
      .nioCore,
      .nioPosix,
      .nioEmbedded,
      .nioFoundationCompat,
      .nioTLS,
      .nioTransportServices,
      .nioHTTP1,
      .nioHTTP2,
      .nioExtras,
      .logging,
      .protobuf,
      .dequeModule,
    ].appending(
      .nioSSL, if: includeNIOSSL
    ),
    path: "Sources/GRPC"
  )

  static let grpcCore: Target = .target(
    name: "GRPCCore",
    dependencies: [
<<<<<<< HEAD
      .dequeModule,
=======
      .dequeModule
>>>>>>> 6ccafcc6
    ],
    path: "Sources/GRPCCore"
  )

  static let cgrpcZlib: Target = .target(
    name: cgrpcZlibTargetName,
    path: "Sources/CGRPCZlib",
    linkerSettings: [
      .linkedLibrary("z"),
    ]
  )

  static let protocGenGRPCSwift: Target = .executableTarget(
    name: "protoc-gen-grpc-swift",
    dependencies: [
      .protobuf,
      .protobufPluginLibrary,
    ],
    exclude: [
      "README.md",
    ]
  )

  static let grpcSwiftPlugin: Target = .plugin(
    name: "GRPCSwiftPlugin",
    capability: .buildTool(),
    dependencies: [
      .protocGenGRPCSwift,
    ]
  )

  static let grpcTests: Target = .testTarget(
    name: "GRPCTests",
    dependencies: [
      .grpc,
      .echoModel,
      .echoImplementation,
      .helloWorldModel,
      .interopTestModels,
      .interopTestImplementation,
      .grpcSampleData,
      .nioCore,
      .nioConcurrencyHelpers,
      .nioPosix,
      .nioTLS,
      .nioHTTP1,
      .nioHTTP2,
      .nioEmbedded,
      .nioTransportServices,
      .logging,
      .reflectionService,
    ].appending(
      .nioSSL, if: includeNIOSSL
    ),
    exclude: [
      "Codegen/Normalization/normalization.proto",
      "Codegen/Serialization/echo.grpc.reflection.txt",
    ]
  )

  static let grpcCoreTests: Target = .testTarget(
    name: "GRPCCoreTests",
    dependencies: [
      .grpcCore,
      .dequeModule,
    ]
  )

  static let interopTestModels: Target = .target(
    name: "GRPCInteroperabilityTestModels",
    dependencies: [
      .grpc,
      .nio,
      .protobuf,
    ],
    exclude: [
      "README.md",
      "generate.sh",
      "src/proto/grpc/testing/empty.proto",
      "src/proto/grpc/testing/empty_service.proto",
      "src/proto/grpc/testing/messages.proto",
      "src/proto/grpc/testing/test.proto",
      "unimplemented_call.patch",
    ]
  )

  static let interopTestImplementation: Target = .target(
    name: "GRPCInteroperabilityTestsImplementation",
    dependencies: [
      .grpc,
      .interopTestModels,
      .nioCore,
      .nioPosix,
      .nioHTTP1,
      .logging,
    ].appending(
      .nioSSL, if: includeNIOSSL
    )
  )

  static let interopTests: Target = .executableTarget(
    name: "GRPCInteroperabilityTests",
    dependencies: [
      .grpc,
      .interopTestImplementation,
      .nioCore,
      .nioPosix,
      .logging,
      .argumentParser,
    ]
  )

  static let backoffInteropTest: Target = .executableTarget(
    name: "GRPCConnectionBackoffInteropTest",
    dependencies: [
      .grpc,
      .interopTestModels,
      .nioCore,
      .nioPosix,
      .logging,
      .argumentParser,
    ],
    exclude: [
      "README.md",
    ]
  )

  static let perfTests: Target = .executableTarget(
    name: "GRPCPerformanceTests",
    dependencies: [
      .grpc,
      .grpcSampleData,
      .nioCore,
      .nioEmbedded,
      .nioPosix,
      .nioHTTP2,
      .argumentParser,
    ]
  )

  static let grpcSampleData: Target = .target(
    name: "GRPCSampleData",
    dependencies: includeNIOSSL ? [.nioSSL] : [],
    exclude: [
      "bundle.p12",
    ]
  )

  static let echoModel: Target = .target(
    name: "EchoModel",
    dependencies: [
      .grpc,
      .nio,
      .protobuf,
    ],
    path: "Sources/Examples/Echo/Model",
    exclude: [
      "echo.proto",
    ]
  )

  static let echoImplementation: Target = .target(
    name: "EchoImplementation",
    dependencies: [
      .echoModel,
      .grpc,
      .nioCore,
      .nioHTTP2,
      .protobuf,
    ],
    path: "Sources/Examples/Echo/Implementation"
  )

  static let echo: Target = .executableTarget(
    name: "Echo",
    dependencies: [
      .grpc,
      .echoModel,
      .echoImplementation,
      .grpcSampleData,
      .nioCore,
      .nioPosix,
      .logging,
      .argumentParser,
    ].appending(
      .nioSSL, if: includeNIOSSL
    ),
    path: "Sources/Examples/Echo/Runtime"
  )

  static let helloWorldModel: Target = .target(
    name: "HelloWorldModel",
    dependencies: [
      .grpc,
      .nio,
      .protobuf,
    ],
    path: "Sources/Examples/HelloWorld/Model",
    exclude: [
      "helloworld.proto",
    ]
  )

  static let helloWorldClient: Target = .executableTarget(
    name: "HelloWorldClient",
    dependencies: [
      .grpc,
      .helloWorldModel,
      .nioCore,
      .nioPosix,
      .argumentParser,
    ],
    path: "Sources/Examples/HelloWorld/Client"
  )

  static let helloWorldServer: Target = .executableTarget(
    name: "HelloWorldServer",
    dependencies: [
      .grpc,
      .helloWorldModel,
      .nioCore,
      .nioPosix,
      .argumentParser,
    ],
    path: "Sources/Examples/HelloWorld/Server"
  )

  static let routeGuideModel: Target = .target(
    name: "RouteGuideModel",
    dependencies: [
      .grpc,
      .nio,
      .protobuf,
    ],
    path: "Sources/Examples/RouteGuide/Model",
    exclude: [
      "route_guide.proto",
    ]
  )

  static let routeGuideClient: Target = .executableTarget(
    name: "RouteGuideClient",
    dependencies: [
      .grpc,
      .routeGuideModel,
      .nioCore,
      .nioPosix,
      .argumentParser,
    ],
    path: "Sources/Examples/RouteGuide/Client"
  )

  static let routeGuideServer: Target = .executableTarget(
    name: "RouteGuideServer",
    dependencies: [
      .grpc,
      .routeGuideModel,
      .nioCore,
      .nioConcurrencyHelpers,
      .nioPosix,
      .argumentParser,
    ],
    path: "Sources/Examples/RouteGuide/Server"
  )

  static let packetCapture: Target = .executableTarget(
    name: "PacketCapture",
    dependencies: [
      .grpc,
      .echoModel,
      .nioCore,
      .nioPosix,
      .nioExtras,
      .argumentParser,
    ],
    path: "Sources/Examples/PacketCapture",
    exclude: [
      "README.md",
    ]
  )

  static let reflectionService: Target = .target(
    name: "GRPCReflectionService",
    dependencies: [
      .grpc,
      .nio,
      .protobuf,
    ],
    path: "Sources/GRPCReflectionService",
    exclude: [
      "Model/reflection.proto",
    ]
  )
}

// MARK: - Products

extension Product {
  static let grpc: Product = .library(
    name: grpcProductName,
    targets: [grpcTargetName]
  )

  static let cgrpcZlib: Product = .library(
    name: cgrpcZlibProductName,
    targets: [cgrpcZlibTargetName]
  )

  static let protocGenGRPCSwift: Product = .executable(
    name: "protoc-gen-grpc-swift",
    targets: ["protoc-gen-grpc-swift"]
  )

  static let grpcSwiftPlugin: Product = .plugin(
    name: "GRPCSwiftPlugin",
    targets: ["GRPCSwiftPlugin"]
  )
}

// MARK: - Package

let package = Package(
  name: grpcPackageName,
  products: [
    .grpc,
    .cgrpcZlib,
    .protocGenGRPCSwift,
    .grpcSwiftPlugin,
  ],
  dependencies: packageDependencies,
  targets: [
    // Products
    .grpc,
    .cgrpcZlib,
    .protocGenGRPCSwift,
    .grpcSwiftPlugin,
    .reflectionService,

    // Tests etc.
    .grpcTests,
    .interopTestModels,
    .interopTestImplementation,
    .interopTests,
    .backoffInteropTest,
    .perfTests,
    .grpcSampleData,

    // Examples
    .echoModel,
    .echoImplementation,
    .echo,
    .helloWorldModel,
    .helloWorldClient,
    .helloWorldServer,
    .routeGuideModel,
    .routeGuideClient,
    .routeGuideServer,
    .packetCapture,

    // v2
    .grpcCore,

    // v2 tests
    .grpcCoreTests,
  ]
)

extension Array {
  func appending(_ element: Element, if condition: Bool) -> [Element] {
    if condition {
      return self + [element]
    } else {
      return self
    }
  }
}<|MERGE_RESOLUTION|>--- conflicted
+++ resolved
@@ -158,11 +158,7 @@
   static let grpcCore: Target = .target(
     name: "GRPCCore",
     dependencies: [
-<<<<<<< HEAD
       .dequeModule,
-=======
-      .dequeModule
->>>>>>> 6ccafcc6
     ],
     path: "Sources/GRPCCore"
   )
